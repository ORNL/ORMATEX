--- conflicted
+++ resolved
@@ -252,11 +252,7 @@
 
     // setup the integrator
     let solver = select_solver(
-<<<<<<< HEAD
-        sys, t0, y0_mat, method, expmv_method, krylov_dim, iom);
-=======
-        sys, t0, y0_mat, method, krylov_dim, iom, tol_fdt);
->>>>>>> ce378ab5
+        sys, t0, y0_mat, method, expmv_method, krylov_dim, iom, tol_fdt);
 
     // storage for results
     let mut y_out: Vec<Bound<PyArray2<f64>>> = Vec::with_capacity(nsteps);
