"""
Test phi-functions
"""
import numpy as np
import scipy as sp
import jax
import jax.numpy as jnp

from ormatex_py.ode_sys import JaxMatrixLinop
<<<<<<< HEAD
from ormatex_py.matexp_phi import f_phi_k, f_phi_k_ext
from ormatex_py.matexp_krylov import phi_linop, phipm_unstable, kiops_fixedsteps
=======
from ormatex_py.matexp_phi import f_phi_k
from ormatex_py.matexp_phi import f_phi_k_ext
from ormatex_py.matexp_krylov import phi_linop
>>>>>>> b64a0e3c

jax.config.update("jax_enable_x64", True)

## reference grid and known values of the phi function for k=0,1,2,3
ref_z = np.array([-2., -1.2, -0.4, 0.4, 1.2, 2.])
ref_phi = np.array([
    [ 0.13533528323661267,  0.3011942119122021,   0.6703200460356393,
      1.4918246976412706,   3.3201169227365477,   7.389056098930651,  ],
    [ 0.43233235838169365,  0.5823381567398316,   0.8241998849109018,
      1.229561744103176,    1.933430768947123,    3.1945280494653256, ],
    [ 0.28383382080915315,  0.34805153605014033,  0.4395002877227457,
      0.5739043602579396,   0.7778589741226025,   1.0972640247326628, ],
    [ 0.10808308959542341,  0.1266237199582164,   0.15124928069313592,
      0.18476090064484876,  0.23154914510216867,  0.29863201236633136]])

def test_phi_0():
    """
    Computes phi_0(A) == exp(A)
    """

    # test a diagonal matrix with reference values
    d_z = np.diag(ref_z)
    jax_phi_0 = f_phi_k(d_z, k=0)
    assert jnp.allclose(np.diag(jax_phi_0), ref_phi[0,:])
    jax_phi_0 = f_phi_k_ext(d_z, k=0)
    assert jnp.allclose(np.diag(jax_phi_0), ref_phi[0,:])

    np.random.seed(42)
    for it in range(10):
        dim = it+1
        np_test_a = np.random.randn(dim, dim)
        test_a = jnp.asarray(np_test_a, dtype=jnp.float64)
        # test against scipy expm
        np_phi_0 = jnp.asarray(sp.linalg.expm(np_test_a))
        jax_phi_0 = f_phi_k(test_a, k=0)
        assert jnp.allclose(np_phi_0, jax_phi_0)
        jax_phi_0_ext = f_phi_k_ext(test_a, k=0)
        assert jnp.allclose(np_phi_0, jax_phi_0_ext)

def test_phi_1():
    """
    Computes phi_1(A)
    """

    # test a diagonal matrix with reference values
    d_z = np.diag(ref_z)
    jax_phi_1 = f_phi_k(d_z, k=1)
    assert jnp.allclose(np.diag(jax_phi_1), ref_phi[1,:])
    jax_phi_1 = f_phi_k_ext(d_z, k=1)
    assert jnp.allclose(np.diag(jax_phi_1), ref_phi[1,:])

    np.random.seed(42)
    for it in range(10):
        dim = it+1
        np_test_a = np.random.randn(dim, dim)
        test_a = jnp.asarray(np_test_a, dtype=jnp.float64)

        # test against different impl.
        jax_phi_1 = f_phi_k(test_a, k=1)
        jax_phi_1_ext = f_phi_k_ext(test_a, k=1)
        assert jnp.allclose(jax_phi_1, jax_phi_1_ext)

def test_phi_k():
    """
    Computes phi_k(A) with k >= 2
    """
    for k in range(2, ref_phi.shape[0]):
        # test a diagonal matrix with reference values
        d_z = np.diag(ref_z)
        jax_phi_k = f_phi_k(d_z, k=k)
        assert jnp.allclose(np.diag(jax_phi_k), ref_phi[k,:])
        jax_phi_k = f_phi_k_ext(d_z, k=k)
        assert jnp.allclose(np.diag(jax_phi_k), ref_phi[k,:])

        np.random.seed(42)
        for it in range(10):
            dim = it+1
            np_test_a = np.random.randn(dim, dim)
            test_a = jnp.asarray(np_test_a, dtype=jnp.float64)

            # test against different impl.
            jax_phi_k = f_phi_k(test_a, k=k)
            jax_phi_k_ext = f_phi_k_ext(test_a, k=k)
            assert jnp.allclose(jax_phi_k, jax_phi_k_ext)

def test_phi_linop_0():
    """
    Computes phi_0(A*dt)*b
    via Krylov approx
    """

    # test a diagonal matrix with reference values
    d_z = np.diag(ref_z)
    d_z_lo = JaxMatrixLinop(jnp.asarray(d_z))
    b = jnp.ones((ref_z.shape[0],))
    jax_phi_0_b = phi_linop(
        d_z_lo, 1.0, b, k=0, max_krylov_dim=ref_z.shape[0], iom=100)
    assert jnp.allclose(jax_phi_0_b, ref_phi[0,:])

    np.random.seed(42)
    for it in range(10):
        dim = it+1
        np_test_a = np.random.randn(dim, dim)
        test_a = jnp.asarray(np_test_a, dtype=jnp.float64)
        b = jnp.ones((dim,))
        # test against the scipy expm
        np_phi_0 = jnp.asarray(sp.linalg.expm(np_test_a))
        test_a_lo = JaxMatrixLinop(test_a)
        # do not use iom in this test
        jax_phi_0_b = phi_linop(
                test_a_lo, 1.0, b, k=0, max_krylov_dim=dim, iom=100)

        assert jnp.allclose(np_phi_0 @ b, jax_phi_0_b)

def test_phi_linop_1():
    """
    Computes phi_1(A*dt)*b
    via Krylov approx
<<<<<<< HEAD
    """

    # test a diagonal matrix with reference values
    d_z = np.diag(ref_z)
    d_z_lo = JaxMatrixLinop(jnp.asarray(d_z))
    b = jnp.ones((ref_z.shape[0],))
    jax_phi_1_b = phi_linop(
        d_z_lo, 1.0, b, k=1, max_krylov_dim=ref_z.shape[0], iom=100)
    assert jnp.allclose(jax_phi_1_b, ref_phi[1,:])



def test_kiops_fixedstep():
    """
    Test that the KIOPS method correctly computes
    linear combinations of phi-vector products:

    kiops_w = phi_0(dt*A)*0 + phi_1*(dt*A)*(dt)*b1 + phi_2*(dt*A)*(dt)*b2
    """
    # === small bateman test case for phipm
    n = 3
    np_test_a = np.array([
        [-1e-3, 1.e-1, 0.0],
        [   0.,-1.e-1, 1e1],
        [   0.,    0.,-1e1],
        ])
    test_a = jnp.asarray(np_test_a, dtype=jnp.float64)
    test_a_lo = JaxMatrixLinop(test_a)

    # arbitrary small vectors with vastly different magnitudes
    test_b0 = jnp.asarray(np.zeros(n))
    test_b1 = jnp.asarray(np.linspace(0.2, 3.4, n) * 1e-1)
    test_b2 = jnp.asarray(np.linspace(0.8, 4.0, n) * 1e-4)
    dt = 2.5

    base_phi_1_b1 = f_phi_k_ext(dt*test_a, 1) @ test_b1
    base_phi_2_b2 = f_phi_k_ext(dt*test_a, 2) @ test_b2
    base_phi_combo = base_phi_1_b1 + base_phi_2_b2

    # compute same thing using phipm method
    vb = [test_b0, test_b1, test_b2]
    p = 2
    phipm_phi_combo = kiops_fixedsteps(test_a_lo, dt, vb, p, max_krylov_dim=10, iom=10, n_steps=1)
    assert jnp.allclose(phipm_phi_combo, base_phi_combo, atol=1e-6)


def test_phipm_unstable():
    """
    NOTE: This test currently fails
    TODO: phipm with substepping impl is broken.

    Test that the phipm correctly computes linear combinations
    of phi-vector products:

    phipm
    ==
    phi_1*(dt*A)*(dt)*b1 +
    phi_2*(dt*A)*(dt)*b2

    where
    phipm = phi_0(dt*A)*0 + phi_1*(dt*A)*(dt)*b1 + phi_2*(dt*A)*(dt)*b2
    """
    # === small bateman test case for phipm
    n = 3
    np_test_a = np.array([
        [-1e-3, 1.e-1, 0.0],
        [   0.,-1.e-1, 1e1],
        [   0.,    0.,-1e1],
        ])
    test_a = jnp.asarray(np_test_a, dtype=jnp.float64)
    test_a_lo = JaxMatrixLinop(test_a)

    # arbitrary small vectors with vastly different magnitudes
    test_b0 = jnp.asarray(np.zeros(n))
    test_b1 = jnp.asarray(np.linspace(0.2, 3.4, n) * 1e-1)
    test_b2 = jnp.asarray(np.linspace(0.8, 4.0, n) * 1e-4)
    dt = 2.5

    base_phi_1_b1 = f_phi_k_ext(dt*test_a, 1) @ test_b1
    base_phi_2_b2 = f_phi_k_ext(dt*test_a, 2) @ test_b2
    base_phi_combo = base_phi_1_b1 + base_phi_2_b2

    # compute same thing using phipm method
    vb = [test_b0, test_b1, test_b2]
    p = 2
    phipm_phi_combo = phipm_unstable(test_a_lo, dt, vb, p, max_krylov_dim=n, iom=3, n_steps=2)
    assert jnp.allclose(phipm_phi_combo, base_phi_combo, atol=1e-6)

=======
    """

    # test a diagonal matrix with reference values
    d_z = np.diag(ref_z)
    d_z_lo = JaxMatrixLinop(jnp.asarray(d_z))
    b = jnp.ones((ref_z.shape[0],))
    jax_phi_1_b = phi_linop(
        d_z_lo, 1.0, b, k=1, max_krylov_dim=ref_z.shape[0], iom=100)
    assert jnp.allclose(jax_phi_1_b, ref_phi[1,:])
>>>>>>> b64a0e3c
<|MERGE_RESOLUTION|>--- conflicted
+++ resolved
@@ -7,14 +7,8 @@
 import jax.numpy as jnp
 
 from ormatex_py.ode_sys import JaxMatrixLinop
-<<<<<<< HEAD
 from ormatex_py.matexp_phi import f_phi_k, f_phi_k_ext
 from ormatex_py.matexp_krylov import phi_linop, phipm_unstable, kiops_fixedsteps
-=======
-from ormatex_py.matexp_phi import f_phi_k
-from ormatex_py.matexp_phi import f_phi_k_ext
-from ormatex_py.matexp_krylov import phi_linop
->>>>>>> b64a0e3c
 
 jax.config.update("jax_enable_x64", True)
 
@@ -133,7 +127,6 @@
     """
     Computes phi_1(A*dt)*b
     via Krylov approx
-<<<<<<< HEAD
     """
 
     # test a diagonal matrix with reference values
@@ -143,8 +136,6 @@
     jax_phi_1_b = phi_linop(
         d_z_lo, 1.0, b, k=1, max_krylov_dim=ref_z.shape[0], iom=100)
     assert jnp.allclose(jax_phi_1_b, ref_phi[1,:])
-
-
 
 def test_kiops_fixedstep():
     """
@@ -220,16 +211,4 @@
     vb = [test_b0, test_b1, test_b2]
     p = 2
     phipm_phi_combo = phipm_unstable(test_a_lo, dt, vb, p, max_krylov_dim=n, iom=3, n_steps=2)
-    assert jnp.allclose(phipm_phi_combo, base_phi_combo, atol=1e-6)
-
-=======
-    """
-
-    # test a diagonal matrix with reference values
-    d_z = np.diag(ref_z)
-    d_z_lo = JaxMatrixLinop(jnp.asarray(d_z))
-    b = jnp.ones((ref_z.shape[0],))
-    jax_phi_1_b = phi_linop(
-        d_z_lo, 1.0, b, k=1, max_krylov_dim=ref_z.shape[0], iom=100)
-    assert jnp.allclose(jax_phi_1_b, ref_phi[1,:])
->>>>>>> b64a0e3c
+    assert jnp.allclose(phipm_phi_combo, base_phi_combo, atol=1e-6)