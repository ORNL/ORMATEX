"""
Test phi-functions
"""
import numpy as np
import scipy as sp
import jax
import jax.numpy as jnp

from ormatex_py.ode_sys import JaxMatrixLinop
from ormatex_py.matexp_phi import f_phi_k
<<<<<<< HEAD
from ormatex_py.matexp_krylov import phi_linop, phipm_unstable
=======
from ormatex_py.matexp_phi import f_phi_k_ext
from ormatex_py.matexp_krylov import phi_linop

>>>>>>> 15920f9b
jax.config.update("jax_enable_x64", True)

## reference grid and known values of the phi function for k=0,1,2,3
ref_z = np.array([-2., -1.2, -0.4, 0.4, 1.2, 2.])
ref_phi = np.array([
    [ 0.13533528323661267,  0.3011942119122021,   0.6703200460356393,
      1.4918246976412706,   3.3201169227365477,   7.389056098930651,  ],
    [ 0.43233235838169365,  0.5823381567398316,   0.8241998849109018,
      1.229561744103176,    1.933430768947123,    3.1945280494653256, ],
    [ 0.28383382080915315,  0.34805153605014033,  0.4395002877227457,
      0.5739043602579396,   0.7778589741226025,   1.0972640247326628, ],
    [ 0.10808308959542341,  0.1266237199582164,   0.15124928069313592,
      0.18476090064484876,  0.23154914510216867,  0.29863201236633136]])

def test_phipm_unstable():
    """
    Test that the phipm correctly computes linear combinations
    of phi-vector products:

    phipm
    ==
    phi_1*(dt*A)*(dt)*b1 +
    phi_2*(dt*A)*(dt)*b2

    where
    phipm = phi_0(dt*A)*0 + phi_1*(dt*A)*(dt)*b1 + phi_2*(dt*A)*(dt)*b2
    """
    # make a random A matrix
    n = 10
    np.random.seed(42)
    np_test_a = np.random.randn(n, n)
    test_a = jnp.asarray(np_test_a, dtype=jnp.float64)
    test_a_lo = JaxMatrixLinop(test_a)

    # arbitrary vectors
    test_b0 = jnp.asarray(np.zeros(n))
    test_b1 = jnp.asarray(np.linspace(0.2, 3.4, n) * 2.0)
    test_b2 = jnp.asarray(np.linspace(0.8, 4.0, n) * 1.0)
    # some random stepsize
    dt = 5.0

    base_phi_1_b1 = f_phi_k(dt*test_a, 1) @ test_b1
    base_phi_2_b2 = f_phi_k(dt*test_a, 2) @ test_b2
    base_phi_combo = base_phi_1_b1 + base_phi_2_b2

    # compute same thing using phipm method
    vb = [test_b0, test_b1, test_b2]
    p = 2
    phipm_phi_combo = phipm_unstable(test_a_lo, dt, vb, p, max_krylov_dim=n, iom=20)
    # assert jnp.allclose(phipm_phi_combo, base_phi_combo)

    # === small bateman test case for phipm
    n = 3
    np_test_a = np.array([
        [-1e-3, 1.e-1, 0.0],
        [   0.,-1.e-1, 1e1],
        [   0.,    0.,-1e1],
        ])
    test_a = jnp.asarray(np_test_a, dtype=jnp.float64)
    test_a_lo = JaxMatrixLinop(test_a)

    # arbitrary small vectors with vastly different magnitudes
    test_b0 = jnp.asarray(np.zeros(n))
    test_b1 = jnp.asarray(np.linspace(0.2, 3.4, n) * 1e-1)
    test_b2 = jnp.asarray(np.linspace(0.8, 4.0, n) * 1e-9)
    dt = 5.0

    base_phi_1_b1 = f_phi_k(dt*test_a, 1) @ test_b1
    base_phi_2_b2 = f_phi_k(dt*test_a, 2) @ test_b2
    base_phi_combo = base_phi_1_b1 + base_phi_2_b2

    # compute same thing using phipm method
    vb = [test_b0, test_b1, test_b2]
    p = 2
    phipm_phi_combo = phipm_unstable(test_a_lo, dt, vb, p, max_krylov_dim=n, iom=20)
    assert jnp.allclose(phipm_phi_combo, base_phi_combo)


def test_phi_0():
    """
    Computes phi_0(A) == exp(A)
    """

    # test a diagonal matrix with reference values
    d_z = np.diag(ref_z)
    jax_phi_0 = f_phi_k(d_z, k=0)
    assert jnp.allclose(np.diag(jax_phi_0), ref_phi[0,:])
    jax_phi_0 = f_phi_k_ext(d_z, k=0)
    assert jnp.allclose(np.diag(jax_phi_0), ref_phi[0,:])

    np.random.seed(42)
    for it in range(10):
        dim = it+1
        np_test_a = np.random.randn(dim, dim)
        test_a = jnp.asarray(np_test_a, dtype=jnp.float64)
        # test against scipy expm
        np_phi_0 = jnp.asarray(sp.linalg.expm(np_test_a))
        jax_phi_0 = f_phi_k(test_a, k=0)
        assert jnp.allclose(np_phi_0, jax_phi_0)
        jax_phi_0_ext = f_phi_k_ext(test_a, k=0)
        assert jnp.allclose(np_phi_0, jax_phi_0_ext)

def test_phi_1():
    """
    Computes phi_1(A)
    """

    # test a diagonal matrix with reference values
    d_z = np.diag(ref_z)
    jax_phi_1 = f_phi_k(d_z, k=1)
    assert jnp.allclose(np.diag(jax_phi_1), ref_phi[1,:])
    jax_phi_1 = f_phi_k_ext(d_z, k=1)
    assert jnp.allclose(np.diag(jax_phi_1), ref_phi[1,:])

    np.random.seed(42)
    for it in range(10):
        dim = it+1
        np_test_a = np.random.randn(dim, dim)
        test_a = jnp.asarray(np_test_a, dtype=jnp.float64)

        # test against different impl.
        jax_phi_1 = f_phi_k(test_a, k=1)
        jax_phi_1_ext = f_phi_k_ext(test_a, k=1)
        assert jnp.allclose(jax_phi_1, jax_phi_1_ext)

def test_phi_k():
    """
    Computes phi_k(A) with k >= 2
    """
    for k in range(2, ref_phi.shape[0]):
        # test a diagonal matrix with reference values
        d_z = np.diag(ref_z)
        jax_phi_k = f_phi_k(d_z, k=k)
        assert jnp.allclose(np.diag(jax_phi_k), ref_phi[k,:])
        jax_phi_k = f_phi_k_ext(d_z, k=k)
        assert jnp.allclose(np.diag(jax_phi_k), ref_phi[k,:])

        np.random.seed(42)
        for it in range(10):
            dim = it+1
            np_test_a = np.random.randn(dim, dim)
            test_a = jnp.asarray(np_test_a, dtype=jnp.float64)

            # test against different impl.
            jax_phi_k = f_phi_k(test_a, k=k)
            jax_phi_k_ext = f_phi_k_ext(test_a, k=k)
            assert jnp.allclose(jax_phi_k, jax_phi_k_ext)

def test_phi_linop_0():
    """
    Computes phi_0(A*dt)*b
    via Krylov approx
    """

    # test a diagonal matrix with reference values
    d_z = np.diag(ref_z)
    d_z_lo = JaxMatrixLinop(jnp.asarray(d_z))
    b = jnp.ones((ref_z.shape[0],))
    jax_phi_0_b = phi_linop(
        d_z_lo, 1.0, b, k=0, max_krylov_dim=ref_z.shape[0], iom=100)
    assert jnp.allclose(jax_phi_0_b, ref_phi[0,:])

    np.random.seed(42)
    for it in range(10):
        dim = it+1
        np_test_a = np.random.randn(dim, dim)
        test_a = jnp.asarray(np_test_a, dtype=jnp.float64)
        b = jnp.ones((dim,))
        # test against the scipy expm
        np_phi_0 = jnp.asarray(sp.linalg.expm(np_test_a))
        test_a_lo = JaxMatrixLinop(test_a)
        # do not use iom in this test
        jax_phi_0_b = phi_linop(
                test_a_lo, 1.0, b, k=0, max_krylov_dim=dim, iom=100)

        assert jnp.allclose(np_phi_0 @ b, jax_phi_0_b)

def test_phi_linop_1():
    """
    Computes phi_1(A*dt)*b
    via Krylov approx
    """

    # test a diagonal matrix with reference values
    d_z = np.diag(ref_z)
    d_z_lo = JaxMatrixLinop(jnp.asarray(d_z))
    b = jnp.ones((ref_z.shape[0],))
    jax_phi_1_b = phi_linop(
        d_z_lo, 1.0, b, k=1, max_krylov_dim=ref_z.shape[0], iom=100)
    assert jnp.allclose(jax_phi_1_b, ref_phi[1,:])<|MERGE_RESOLUTION|>--- conflicted
+++ resolved
@@ -7,14 +7,9 @@
 import jax.numpy as jnp
 
 from ormatex_py.ode_sys import JaxMatrixLinop
-from ormatex_py.matexp_phi import f_phi_k
-<<<<<<< HEAD
+from ormatex_py.matexp_phi import f_phi_k, f_phi_k_ext
 from ormatex_py.matexp_krylov import phi_linop, phipm_unstable
-=======
-from ormatex_py.matexp_phi import f_phi_k_ext
-from ormatex_py.matexp_krylov import phi_linop
-
->>>>>>> 15920f9b
+
 jax.config.update("jax_enable_x64", True)
 
 ## reference grid and known values of the phi function for k=0,1,2,3
