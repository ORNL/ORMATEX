--- conflicted
+++ resolved
@@ -1,27 +1,4 @@
 #!/usr/bin/env python3
 from setuptools import setup
 
-<<<<<<< HEAD
-print("===================== ORMATEX-PY Setup.py =========================")
-print("The setup.py script should be executed from the proj root directory.")
-print("pwd: " + pwd_)
-
-setup(
-    name='ormatex_py',
-    version='0.0.1',
-    packages=find_packages(),
-    description='Matrix exponential routines and exponential time integrators',
-    author='William Gurecky, Konstantin Pieper',
-    platforms=["Linux", "Mac OS-X"],
-    install_requires=['numpy>=1.8.0', 'scipy>=0.12.0', 'jax', 'equinox', 'matplotlib', 'pytest'],
-    package_data={'': ['*.txt']},
-    license='TBD',
-    author_email='gureckywl@ornl.gov',
-    keywords='matrix exponential, time integration, exponential time integration',
-    # set primary console script up
-    entry_points = {
-    }
-)
-=======
-setup()
->>>>>>> 4d77c8cf
+setup()