"""
Implements the phi-functions
"""
from functools import partial
import numpy as np
import jax
from jax import numpy as jnp
import equinox as eqx

import warnings

def f_phi_k(z: jax.Array, k: int) -> jax.Array:
    """
    Computes phi_k(Z) for dense Z
    """
    mach_eps = jnp.finfo(z.dtype).eps
    phi_k, err_est = f_phi_k_inv(z, k=k, eps=mach_eps)

    if err_est > np.sqrt(mach_eps):
        warnings.warn("the argument of phi_k is close to singular, and f_phi_k is inaccurate.\n" \
                      f"estimated error={err_est}. use f_phi_k_ext instead.")

    return phi_k

def _validate_args(z: jax.Array, k: int):
    assert k >= 0
    N, M = z.shape
    assert N == M
    return N

@partial(jax.jit, static_argnums=(1,2))
def f_phi_k_inv(z: jax.Array, k: int, eps: float) -> (jax.Array, float):
    """
    Computes phi_k(Z) for dense Z, using a formula involving the inverse of Z.
    Returns an error estimate to warn about nearly singular Z.
    """
    N = _validate_args(z, k)

    # phi_0 = exp
    phi_k = jax.scipy.linalg.expm(z)
    err_est = eps
    if k == 0:
        return phi_k, err_est
    else:
        # compute a qr decomposition instead of inverse
        Qz, Rz = jax.scipy.linalg.qr(z)
        r_min = jnp.min(jnp.abs(jnp.diag(Rz)))
        I = jnp.eye(N)
        #DEBUG
        #jax.debug.print("Qz: {Q}, Rz: {R}, r_min: {r_min}", Q=Qz, R=Rz, r_min=r_min)
        #jax.debug.print("phi_0: {M}", M=phi_k)
        for ki in range(1, k+1):
            kfact = 1./jax.scipy.special.factorial(ki-1)
            phi_k = jax.scipy.linalg.solve_triangular(Rz, Qz.T @ (phi_k - kfact*I))
            err_est = err_est / r_min

            #jax.debug.print("phi_k: {M}, err_est: {err_est}", M=phi_k, err_est=err_est)
    return phi_k, err_est

@partial(jax.jit, static_argnums=(1,2))
def f_phi_k_ext(z: jax.Array, k: int, return_all: bool=False) -> jax.Array:
    """
    Computes phi_k(Z) for dense Z, using the stable but more expensive extension formula
    """
    N = _validate_args(z, k)

    if k > 0:
        z_ext_k = jnp.block([[z], [jnp.zeros(((k-1)*N, N))]])
        z_ext = jnp.block([[z_ext_k, jnp.eye(k*N)], [jnp.zeros((N, (k+1)*N))]])
    else:
        z_ext = z

    phi_ks = jax.scipy.linalg.expm(z_ext)

    if return_all:
        phi_k = phi_ks[:N,:].reshape((N,k+1,N))
        phi_k = phi_k.swapaxes(0, 1) # swap the k index to first axes
        return phi_k
    else:
        phi_k = phi_ks[:N,-N:]
        return phi_k

@partial(jax.jit, static_argnums=(1,2))
def f_phi_k_poly_all(z: jax.Array, k: int, poly_deg: int=4) -> list[jax.Array]:
    """
    Computes phi_k(Z) for dense Z, using a Taylor polynomial
    """
    N = _validate_args(z, k)
    assert(poly_deg >= k+1)

    fact_k = jax.scipy.special.factorial(k)
    zpow_kfac = z / fact_k / (k+1.)
    poly_approx = jnp.eye(N)/fact_k + zpow_kfac

    for j in range(k+2, poly_deg+1):
        zpow_kfac = z @ zpow_kfac / j
        poly_approx = poly_approx + zpow_kfac

    phi_ks = [None] * (k+1)
    phi_ks[k] = poly_approx
    fact_j = fact_k / k
    for j in range(k-1, -1, -1):
        # recursion formula phi_j(z) = 1/j! + z phi_{j+1}(z)
        phi_ks[j] = jnp.eye(N)/fact_j + z @ phi_ks[j+1]
        fact_j = fact_j / j

    return phi_ks

@partial(jax.jit, static_argnums=(1,))
def f_phi_k_sq_all(z: jax.Array, k: int) -> list[jax.Array]:
    """
    Computes phi_k(Z) for dense Z, using the scaling and squaring relations
    """
    N = _validate_args(z, k)

    # use infty matrix norm instead of spectral radius to determine scaling
    theta = jnp.linalg.norm(z, ord=np.inf)
    # TODO: determine the optimal initial polynomial degree and the number of squarings
    scale_fact = 16
    init_poly_deg = 4
    Nscale = jnp.floor(jnp.maximum(0, jnp.log2(theta * scale_fact))).astype(int)
    tt_N = 2 ** Nscale

    # compute the initial approximation of the phi functions for scaled z
    phi_ks = f_phi_k_poly_all(z / tt_N, k, poly_deg=init_poly_deg)

    # determine scaling constants
    zero_to_k = jax.lax.iota(z.dtype, k+1)
    scalings = 1. / (jax.scipy.special.factorial(zero_to_k[:,None] - zero_to_k[None,:]) * 2. ** zero_to_k[:,None])

    #jax.debug.print("scalings={a}, Nscale={b}", a=scalings, b=Nscale)

    def sq_step(counter, phi_ks):
        for j in range(k, 0, -1):
            # first term in the sum and last correction
            phi_ks[j] = (phi_ks[0] @ phi_ks[j] + phi_ks[j]) * scalings[j,j]
            for jj in range(j-1, 0, -1):
                # remaining corrections
                phi_ks[j] = phi_ks[j] + phi_ks[jj] * scalings[j,jj]
        # traditional squaring of exp
        phi_ks[0] = phi_ks[0] @ phi_ks[0]
        return phi_ks

    phi_ks = jax.lax.fori_loop(0, Nscale, sq_step, phi_ks)

    return phi_ks

def f_phi_k_sq(z: jax.Array, k: int, return_all: bool=False) -> jax.Array:

    phi_ks = f_phi_k_sq_all(z, k)
    if return_all:
        return jnp.array(phi_ks)
    else:
        return phi_ks[k]

## methods for phi_k(A)B

def _validate_args_appl(z: jax.Array, b: jax.Array, k: int):
    assert k >= 0
    assert len(z.shape) == 2
    N, N1 = z.shape
    assert N == N1
    if len(b.shape) == 1:
        N2 = b.shape[0]
        M = 1
        B = b[:,None]
        assert N2 == N
    else:
        assert len(b.shape) == 2
        N2, M = b.shape
        B = b
        assert N2 == N

    return N, M, B

@partial(jax.jit, static_argnums=(2,))
def f_phi_k_appl(z: jax.Array, b: jax.Array, k: int) -> jax.Array:
    """
    Computes phi_k(Z)B for dense Z and dense B, using an extension formula
    """
    N, M, B = _validate_args_appl(z, b, k)

    if k > 0:
        z_ext = jnp.block([ [z, B, jnp.zeros((N, (k-1)*M))],
                            [jnp.zeros(((k-1)*M, N+M)), jnp.eye((k-1)*M)],
                            [jnp.zeros((M, N+k*M))] ])
        # phi_k_ext = jax.scipy.linalg.expm(z_ext, max_squarings=20)
        phi_k_ext = f_phi_k_sq(z_ext, k=0)
        phi_kb = phi_k_ext[:N,-M:].reshape(b.shape)
    else:
        phi_kb = jax.scipy.linalg.expm(z) @ b

    return phi_kb

@partial(jax.jit, static_argnums=(2, 3))
def f_phi_k_pole(z: jax.Array, b: jax.Array, k: int, method: str) -> jax.Array:
    """
    Computes phi_k(Z)B for dense Z and dense B, using a rational approximation and partial fraction expansion
    """
    N, M, B = _validate_args_appl(z, b, k)

    # poles
<<<<<<< HEAD
=======
    method = 'cram_16' #'cram_16'
>>>>>>> 230a6b38
    ps, cs, c0 = _pole_dict[method]

    phi_kb = jnp.zeros(B.shape)
    Id = jnp.eye(z.shape[0])

    if k == 0:
        phi_kb += c0 * B

    for p, c in zip(ps, cs):
        phi_kb += jnp.real((2. * c / p**k) * jnp.linalg.solve((z - p*Id), B))

    return phi_kb.reshape(b.shape)

_pole_dict = {
    'IE': ([1.], [-1/2.], 0.),
    'CN': ([2.], [-4./2.], -1.),
    '2': ([0.18676273583571287,
           1.3048745815331186],
          [ 0.020796803046292*0.1867627358357128/2,
           -1.443886338474624*1.3048745815331186/2],
          0.),
    '3': ([ 0.1593653890233068,
            0.4990631030167137,
            1.3209988252915925 ],
          [ -0.0056092657494325*0.1593653890233068/2,
             0.1689905241802131*0.4990631030167137/2,
            -1.7224122778514923*1.3209988252915925/2 ],
          0.),
    '6': ([ 0.042426068840,
            0.101993391742,
            0.281871588952,
            0.700834344988,
            1.495681999245,
            3.820326308790 ],
          [ -0.00143004020*0.042426068840/2,
             0.01492008680*0.101993391742/2,
            -0.14717772455*0.281871588952/2,
             1.12526293779*0.700834344988/2,
            -4.26534836471*1.495681999245/2,
             2.50083847742*3.820326308790/2 ],
          0.),
#0.04114194770720298: -0.00014326417099274583
#0.10758317466073569: 0.002376694093673533
#0.29832604345073066: -0.03921102269323874
#0.7460236275603809: 0.48461597829260533
#1.6908383487041962: -3.2441209848984927
#5.60080011960195: 2.1380484058175866
    '7': ([ 0.04728751770480, 
            0.09389080167724, 
            0.20796050989930, 
            0.45742555418024, 
            0.92942003356271, 
            1.84299554257902, 
            4.57055955536047 ],
          [  0.000163577680840*0.04728751770480/2,  
            -0.001764825301114*0.09389080167724/2,  
             0.017086342009571*0.20796050989930/2,  
            -0.166269759575889*0.45742555418024/2,  
             1.154271032677210*0.92942003356271/2,  
            -4.992218084698426*1.84299554257902/2,  
             3.489846378219987*4.57055955536047/2 ],
          0.),
    '9': ([ 0.056131797854510,
            0.093507773565628,
            0.176213191793111,
            0.341961198812052,
            0.644990213527151,
            1.154420671349568,
            2.087344716803269,
            4.416197372882133,
            16.94267601392231 ],
          [ -0.00021252268368*0.056131797854510/2,
             0.00177798706778*0.093507773565628/2,
            -0.01226257284106*0.176213191793111/2,
             0.08840286614083*0.341961198812052/2,
            -0.59097156617517*0.644990213527151/2,
             2.80637630874143*1.154420671349568/2,
            -9.03092325186823*2.087344716803269/2,
             7.72388099772483*4.416197372882133/2,
            -2.39552422938488*16.94267601392231/2 ],
          0 ),
    '12': ([ 0.048968569839576,
             0.061738582613138,
             0.076310839592970,
             0.141631364706521,
             0.242564696198963,
             0.347704450395387,
             0.583983810310623,
             0.721347445637681,
             1.152506855845640,
             1.937291126193810,
             3.999975985275870,
             13.87154298954836 ],
           [ 0.00209819941572*0.048968569839576/2,
            -0.01154487508391*0.061738582613138/2,
             0.01770443281480*0.076310839592970/2,
            -0.04807967287588*0.141631364706521/2,
             0.33268516895484*0.242564696198963/2,
            -1.09485990208371*0.347704450395387/2,
             7.22889016878655*0.583983810310623/2,
            -11.7424555890703*0.721347445637681/2,
             12.6544110175368*1.152506855845640/2,
            -16.5075636662761*1.937291126193810/2,
             10.7817492822278*3.999975985275870/2,
            -3.12870799356753*13.87154298954836/2 ],
           0. ),
    'cram_16': (
         [ -10.843917078696988026 + 19.277446167181652284j,
           -5.2649713434426468895 + 16.220221473167927305j,
            5.9481522689511774808 + 3.5874573620183222829j,
            3.5091036084149180974 + 8.4361989858843750826j,
            6.4161776990994341923 + 1.1941223933701386874j,
            1.4193758971856659786 + 10.925363484496722585j,
            4.9931747377179963991 + 5.9968817136039422260j,
           -1.4139284624888862114 + 13.497725698892745389j ],
         [ -0.0000005090152186522491565 + -0.00002422001765285228797j,
              0.00021151742182466030907 +   0.0043892969647380673918j,
                  113.39775178483930527 +       101.9472170421585645j,
                  15.059585270023467528 +     -5.7514052776421819979j,
                 -64.500878025539646595 +     -224.59440762652096056j,
                 -1.4793007113557999718 +      1.7686588323782937906j,
                 -62.518392463207918892 +      -11.19039109428322848j,
                0.041023136835410021273 +    -0.15743466173455468191j ],
        2.1248537104952237488e-16 )
    }<|MERGE_RESOLUTION|>--- conflicted
+++ resolved
@@ -200,10 +200,6 @@
     N, M, B = _validate_args_appl(z, b, k)
 
     # poles
-<<<<<<< HEAD
-=======
-    method = 'cram_16' #'cram_16'
->>>>>>> 230a6b38
     ps, cs, c0 = _pole_dict[method]
 
     phi_kb = jnp.zeros(B.shape)
