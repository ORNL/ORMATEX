"""
Implements the phi-functions
"""
from functools import partial
import numpy as np
import jax
from jax import numpy as jnp
import equinox as eqx

import warnings

<<<<<<< HEAD
# @partial(jax.jit, static_argnums=(1,))
# @eqx.debug.assert_max_traces(max_traces=1)
@eqx.filter_jit
=======
>>>>>>> 15920f9b
def f_phi_k(z: jax.Array, k: int) -> jax.Array:
    """
    Computes phi_k(Z) for dense Z
    """
    mach_eps = jnp.finfo(z.dtype).eps
    phi_k, err_est = f_phi_k_inv(z, k=k, eps=mach_eps)

    if err_est > np.sqrt(mach_eps):
        warnings.warn("the argument of phi_k is close to singular, and f_phi_k is inaccurate.\n" \
                      f"estimated error={err_est}. use f_phi_k_ext instead.")

    return phi_k


@partial(jax.jit, static_argnums=(1,2))
def f_phi_k_inv(z: jax.Array, k: int, eps: float) -> [jax.Array, float]:
    """
    Computes phi_k(Z) for dense Z, using a formula involving the inverse of Z.
    Returns an error estimate to warn about nearly singular Z.
    """
    assert k >= 0
    N, M = z.shape
    assert N == M
    # phi_0 = exp
    phi_k = jax.scipy.linalg.expm(z)
    err_est = eps
    if k == 0:
        return phi_k, err_est
    else:
        # compute a qr decomposition instead of inverse
        Qz, Rz = jax.scipy.linalg.qr(z)
        r_min = jnp.min(jnp.abs(jnp.diag(Rz)))
        I = jnp.eye(N)
        #DEBUG
        #jax.debug.print("Qz: {Q}, Rz: {R}, r_min: {r_min}", Q=Qz, R=Rz, r_min=r_min)
        #jax.debug.print("phi_0: {M}", M=phi_k)
        for ki in range(1, k+1):
            kfact = 1./jax.scipy.special.factorial(ki-1)
            phi_k = jax.scipy.linalg.solve_triangular(Rz, Qz.T @ (phi_k - kfact*I))
            err_est = err_est / r_min

            #jax.debug.print("phi_k: {M}, err_est: {err_est}", M=phi_k, err_est=err_est)
    return phi_k, err_est

@partial(jax.jit, static_argnums=(1,2))
def f_phi_k_ext(z: jax.Array, k: int, return_all: bool=False) -> jax.Array:
    """
    Computes phi_k(Z) for dense Z, using the stable but more expensive extension formula
    """
    assert k >= 0
    N, M = z.shape
    assert N == M

    if k > 0:
        z_ext_k = jnp.block([[z], [jnp.zeros(((k-1)*N, N))]])
        z_ext = jnp.block([[z_ext_k, jnp.eye(k*N)], [jnp.zeros((N, (k+1)*N))]])
    else:
        z_ext = z

    phi_ks = jax.scipy.linalg.expm(z_ext)

    if return_all:
        phi_k = phi_ks[:N,:]
    else:
        phi_k = phi_ks[:N,-N:]
    return phi_k<|MERGE_RESOLUTION|>--- conflicted
+++ resolved
@@ -9,12 +9,9 @@
 
 import warnings
 
-<<<<<<< HEAD
 # @partial(jax.jit, static_argnums=(1,))
 # @eqx.debug.assert_max_traces(max_traces=1)
 @eqx.filter_jit
-=======
->>>>>>> 15920f9b
 def f_phi_k(z: jax.Array, k: int) -> jax.Array:
     """
     Computes phi_k(Z) for dense Z
