--- conflicted
+++ resolved
@@ -19,12 +19,9 @@
 from ormatex_py.ode_sys import OdeSys
 from ormatex_py.ode_epirk import EpirkIntegrator
 
-<<<<<<< HEAD
 # Specify velocity
 vel = 0.5
 
-=======
->>>>>>> 208dfda9
 def src_f(x, **kwargs):
     """
     Custom source term, could depend on solution y
@@ -210,11 +207,7 @@
     def jac_lop(self):
         return JaxMatrixLinop(-self.A / self.Ml[:,None])
 
-<<<<<<< HEAD
     def _fjac(self, t: float, u: jax.Array, **kwargs) -> jax.Array:
-        return self.jac_lop
-=======
-    def _fjac(self, t: float, u: jax.Array, **kwargs):
         return self.jac_lop
 
     def _fm(self, t: float, u: jax.Array, **kwargs):
@@ -279,7 +272,6 @@
         # estimated err was too large
         sys_int.accept_step(res)
     return t_res, y_res
->>>>>>> 208dfda9
 
 
 if __name__ == "__main__":
@@ -292,12 +284,8 @@
     parser.add_argument("-ic", help="one of [square, gauss]", type=str, default="gauss")
     parser.add_argument("-mr", help="mesh refinement", type=int, default=6)
     parser.add_argument("-p", help="basis order", type=int, default=2)
-<<<<<<< HEAD
-    parser.add_argument("-per", help="impose periodic BC", action='store_true') 
-=======
-    parser.add_argument("-mode", help="0: use ormatex, 1: use diffrax", type=int, default=0)
+    parser.add_argument("-method", help="0: use ormatex, 1: use diffrax", type=int, default=0)
     parser.add_argument("-per", help="impose periodic BC", action='store_true')
->>>>>>> 208dfda9
     args = parser.parse_args()
 
     # create the mesh
@@ -310,21 +298,13 @@
     mesh = mesh0.refined(nrefs)
 
     periodic = args.per
-<<<<<<< HEAD
-    if periodic: 
-=======
     if periodic:
->>>>>>> 208dfda9
         mesh = fem.MeshLine1DG.periodic(
             mesh,
             mesh.boundaries['right'],
             mesh.boundaries['left'],
         )
 
-<<<<<<< HEAD
-    # diffusion coefficient
-    param_dict = {"nu": 0.0}
-=======
     # overall velocity vel
     vel = 0.5
     # diffusion coefficient nu
@@ -332,7 +312,6 @@
     ##nu = 0.05 * vel / (args.p * 2**nrefs) #stabilization by diffusion
     param_dict = {"nu": nu, "vel": vel}
     field_dict = {} #{"vel_f": vel_f, "src_f": src_f}
->>>>>>> 208dfda9
 
     # init the system
     sem = AdDiffSEM(mesh, p=args.p, params=param_dict, field_fns=field_dict)
@@ -359,30 +338,10 @@
         y0 = jnp.asarray(y0_profile)
         g_prof_exact = lambda t, x: np.exp(-((x-(wc+t*vel))/(2*ww))**2.0)
 
-<<<<<<< HEAD
-    # init the time integrator
-    
-    sys_int = EpirkIntegrator(ode_sys, t, y0, method="epirk3", max_krylov_dim=100, iom=2)
-
-    t_res = [0,]
-    y_res = [y0,]
-    y_exact_res = [g_prof_exact(0.0, xs),]
-    dt = .2
-    nsteps = 10
-    for i in range(nsteps):
-        res = sys_int.step(dt)
-        # log the results for plotting
-        t_res.append(res.t)
-        y_res.append(res.y)
-        y_exact_res.append(g_prof_exact(res.t, xs))
-        # this would be where you could reject a step, if the
-        # estimated err was too large
-        sys_int.accept_step(res)
-=======
     # integrate the system
     dt = .1
     nsteps = 10
-    if args.mode == 0:
+    if args.method == 0:
         method = "epirk3"
         t_res, y_res = integrate_ormatex(ode_sys, y0, dt, nsteps, method=method)
     else:
@@ -394,18 +353,14 @@
     y_exact_res = []
     for t in t_res:
         y_exact_res.append(g_prof_exact(t, xs))
->>>>>>> 208dfda9
 
     # plot the result at a few time steps
     #outdir = './advection_diffusion_1d_out/'
     # sorted x
     si = xs.argsort()
     sx = xs[si]
-<<<<<<< HEAD
-=======
     mesh_spacing = (sx[1] - sx[0])
     cfl = dt * vel / mesh_spacing
->>>>>>> 208dfda9
     plt.figure()
     for i in range(nsteps):
         if i % 2 == 0 or i == 0:
@@ -420,6 +375,7 @@
     plt.xlabel('x')
     plt.title(r"Method=%s, $C$=%0.2e, $\Delta$ t=%0.2e, $\Delta$ x=%0.2e" % (method, cfl, dt, mesh_spacing))
     plt.savefig('adv_diff_1d.png')
+    plt.close()
 
     # Print results summary to table
     print("CFL: %0.4f" % cfl)
@@ -428,11 +384,4 @@
     l2 = np.sqrt(np.sum(err**2 * ode_sys.Ml))
     l1 = np.linalg.norm(err * ode_sys.Ml, 1)
     linf = np.linalg.norm(err, np.inf)
-<<<<<<< HEAD
-    print("mesh_spacing: %0.4e, CFL=%0.4f, L1=%0.4e, L2=%0.4e, Linf=%0.4e" % (mesh_spacing, cfl, l1, l2, linf))
-
-    #plt.show()
-    plt.close()
-=======
-    print("mesh_spacing: %0.4e, CFL=%0.4f, L1=%0.4e, L2=%0.4e, Linf=%0.4e" % (mesh_spacing, cfl, l1, l2, linf))
->>>>>>> 208dfda9
+    print("mesh_spacing: %0.4e, CFL=%0.4f, L1=%0.4e, L2=%0.4e, Linf=%0.4e" % (mesh_spacing, cfl, l1, l2, linf))